--- conflicted
+++ resolved
@@ -215,7 +215,7 @@
         raise
 
 @slack_app.event("app_mention")
-def handle_mention(event, say, client):
+async def handle_mention(event, say, client):
     """Handle app mention events."""
     logger.info("="*80)
     logger.info("📥 Received new app mention event")
@@ -223,14 +223,14 @@
     logger.info(f"🏢 In workspace: {event.get('team')}")
     
     user_id = event['user']
-<<<<<<< HEAD
+    team_id = event['team']
     temp_files = []  # Keep track of temporary files to clean up
     
     try:
         # Check if user has exceeded limit
-        if not check_usage_limit(user_id):
+        if not check_usage_limit(user_id, team_id):
             logger.warning(f"⚠️ User {user_id} has exceeded their monthly limit")
-            say(
+            await say(
                 thread_ts=event['ts'],
                 text=f"You've hit your monthly limit of {MONTHLY_LIMIT} summaries. Upgrade to Pro to continue: {UPGRADE_LINK}"
             )
@@ -239,7 +239,7 @@
         # Check for file attachments
         if 'files' not in event:
             logger.warning("⚠️ No files attached in mention")
-            say(
+            await say(
                 thread_ts=event['ts'],
                 text="Please upload a PDF file for summarization."
             )
@@ -251,45 +251,7 @@
             if file['filetype'] != 'pdf':
                 logger.warning(f"⚠️ Non-PDF file received: {file['filetype']}")
                 continue
-=======
-    team_id = event['team']
-    
-    # Check if user has exceeded limit
-    if not check_usage_limit(user_id, team_id):
-        logger.warning(f"⚠️ User {user_id} in workspace {team_id} has exceeded their monthly limit")
-        await say(
-            thread_ts=event['ts'],
-            text=f"You've hit your monthly limit of {MONTHLY_LIMIT} summaries. Upgrade to Pro to continue: {UPGRADE_LINK}"
-        )
-        return
-    
-    # Check for file attachments
-    if 'files' not in event:
-        logger.warning("⚠️ No files attached in mention")
-        await say(
-            thread_ts=event['ts'],
-            text="Please upload a PDF file for summarization."
-        )
-        return
-    
-    # Process each PDF file
-    for file in event['files']:
-        logger.info(f"📄 Processing file: {file['name']}")
-        if file['filetype'] != 'pdf':
-            logger.warning(f"⚠️ Non-PDF file received: {file['filetype']}")
-            continue
             
-        try:
-            # Download file
-            logger.info(f"🔍 Getting file info for: {file['id']}")
-            response = client.files_info(file=file['id'])
-            
-            if not response.get('ok'):
-                error_msg = f"❌ Slack API error: {response.get('error')}"
-                logger.error(error_msg)
-                raise Exception(error_msg)
->>>>>>> 4fe0c490
-                
             try:
                 # Download file
                 logger.info(f"🔍 Getting file info for: {file['id']}")
@@ -325,7 +287,7 @@
                     temp_file_path = f"temp_{file['id']}.pdf"
                     with open(temp_file_path, 'wb') as f:
                         f.write(file_response.content)
-                    temp_files.append(temp_file_path)  # Add to cleanup list
+                    temp_files.append(temp_file_path)
                     logger.info(f"✅ File downloaded successfully. Size: {len(file_response.content)} bytes")
                 except Exception as e:
                     logger.error(f"❌ Error downloading file: {str(e)}")
@@ -351,21 +313,15 @@
                     raise
                 
                 # Record usage
-                record_usage(user_id)
+                record_usage(user_id, team_id, file['name'])
                 
                 # Send summary
                 logger.info("📤 Sending summary to Slack")
-                say(
+                await say(
                     thread_ts=event['ts'],
                     text=f"Here's the summary of {file['name']}:\n\n{summary}"
                 )
                 logger.info(f"✅ Successfully processed and summarized {file['name']}")
-                
-                # Send success message
-                say(
-                    thread_ts=event['ts'],
-                    text=f"✨ Successfully processed {file['name']}!"
-                )
                 
             except Exception as e:
                 error_details = {
@@ -376,7 +332,7 @@
                 logger.error("❌ Error processing file:")
                 logger.error(json.dumps(error_details, indent=2))
                 
-                say(
+                await say(
                     thread_ts=event['ts'],
                     text=f"Sorry, I encountered an error processing {file['name']}. Please try again."
                 )
@@ -389,37 +345,7 @@
                     os.remove(temp_file)
                     logger.info(f"🧹 Cleaned up temporary file: {temp_file}")
             except Exception as e:
-<<<<<<< HEAD
                 logger.error(f"❌ Error cleaning up temporary file {temp_file}: {str(e)}")
-=======
-                logger.error(f"❌ Error generating summary: {str(e)}")
-                raise
-            
-            # Record usage
-            record_usage(user_id, team_id)
-            
-            # Send summary
-            logger.info("📤 Sending summary to Slack")
-            await say(
-                thread_ts=event['ts'],
-                text=f"Here's the summary of {file['name']}:\n\n{summary}"
-            )
-            logger.info(f"✅ Successfully processed and summarized {file['name']}")
-            
-        except Exception as e:
-            error_details = {
-                "error_type": type(e).__name__,
-                "error_message": str(e),
-                "traceback": traceback.format_exc()
-            }
-            logger.error("❌ Error processing file:")
-            logger.error(json.dumps(error_details, indent=2))
-            
-            await say(
-                thread_ts=event['ts'],
-                text=f"Sorry, I encountered an error processing {file['name']}. Please try again."
-            )
->>>>>>> 4fe0c490
     
     logger.info("="*80)
 
@@ -457,10 +383,6 @@
             logger.info(f"✅ Received challenge: {body_json['challenge']}")
             return {"challenge": body_json["challenge"]}
             
-<<<<<<< HEAD
-        # Let the SlackRequestHandler process other events
-        return await handler.handle(request)
-=======
         # Log event type
         if "event" in body_json:
             event_type = body_json['event'].get('type')
@@ -561,7 +483,6 @@
                         )
             
         return {"ok": True}
->>>>>>> 4fe0c490
         
     except json.JSONDecodeError as e:
         logger.error(f"❌ Failed to parse request body: {e}")
